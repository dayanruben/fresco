/*
 * Copyright (c) Facebook, Inc. and its affiliates.
 *
 * This source code is licensed under the MIT license found in the
 * LICENSE file in the root directory of this source tree.
 */

package com.facebook.imagepipeline.core;

import android.app.ActivityManager;
import android.content.Context;
import android.graphics.Bitmap;
import com.facebook.cache.disk.DiskCacheConfig;
import com.facebook.callercontext.CallerContextVerifier;
import com.facebook.common.internal.Preconditions;
import com.facebook.common.internal.Supplier;
import com.facebook.common.internal.VisibleForTesting;
import com.facebook.common.memory.MemoryTrimmableRegistry;
import com.facebook.common.memory.NoOpMemoryTrimmableRegistry;
import com.facebook.common.webp.BitmapCreator;
import com.facebook.common.webp.WebpBitmapFactory;
import com.facebook.common.webp.WebpSupportStatus;
import com.facebook.imagepipeline.bitmaps.HoneycombBitmapCreator;
import com.facebook.imagepipeline.bitmaps.PlatformBitmapFactory;
import com.facebook.imagepipeline.cache.BitmapMemoryCacheTrimStrategy;
import com.facebook.imagepipeline.cache.CacheKeyFactory;
import com.facebook.imagepipeline.cache.CountingMemoryCache;
import com.facebook.imagepipeline.cache.DefaultBitmapMemoryCacheParamsSupplier;
import com.facebook.imagepipeline.cache.DefaultCacheKeyFactory;
import com.facebook.imagepipeline.cache.DefaultEncodedMemoryCacheParamsSupplier;
import com.facebook.imagepipeline.cache.ImageCacheStatsTracker;
import com.facebook.imagepipeline.cache.MemoryCacheParams;
import com.facebook.imagepipeline.cache.NoOpImageCacheStatsTracker;
import com.facebook.imagepipeline.debug.CloseableReferenceLeakTracker;
import com.facebook.imagepipeline.debug.NoOpCloseableReferenceLeakTracker;
import com.facebook.imagepipeline.decoder.ImageDecoder;
import com.facebook.imagepipeline.decoder.ImageDecoderConfig;
import com.facebook.imagepipeline.decoder.ProgressiveJpegConfig;
import com.facebook.imagepipeline.decoder.SimpleProgressiveJpegConfig;
import com.facebook.imagepipeline.listener.RequestListener;
import com.facebook.imagepipeline.memory.PoolConfig;
import com.facebook.imagepipeline.memory.PoolFactory;
import com.facebook.imagepipeline.producers.HttpUrlConnectionNetworkFetcher;
import com.facebook.imagepipeline.producers.NetworkFetcher;
import com.facebook.imagepipeline.systrace.FrescoSystrace;
import com.facebook.imagepipeline.transcoder.ImageTranscoderFactory;
import java.util.Collections;
import java.util.HashSet;
import java.util.Set;
import javax.annotation.Nullable;

/**
 * Master configuration class for the image pipeline library.
 *
 * To use:
 * <code>
 *   ImagePipelineConfig config = ImagePipelineConfig.newBuilder()
 *       .setXXX(xxx)
 *       .setYYY(yyy)
 *       .build();
 *   ImagePipelineFactory factory = new ImagePipelineFactory(config);
 *   ImagePipeline pipeline = factory.getImagePipeline();
 * </code>
 *
 * <p>This should only be done once per process.
 */
public class ImagePipelineConfig {
  // If a member here is marked @Nullable, it must be constructed by ImagePipelineFactory
  // on demand if needed.

  // There are a lot of parameters in this class. Please follow strict alphabetical order.
  private final Bitmap.Config mBitmapConfig;
  private final Supplier<MemoryCacheParams> mBitmapMemoryCacheParamsSupplier;
  private final CountingMemoryCache.CacheTrimStrategy mBitmapMemoryCacheTrimStrategy;
  private final CacheKeyFactory mCacheKeyFactory;
  private final Context mContext;
  private final boolean mDownsampleEnabled;
  private final FileCacheFactory mFileCacheFactory;
  private final Supplier<MemoryCacheParams> mEncodedMemoryCacheParamsSupplier;
  private final ExecutorSupplier mExecutorSupplier;
  private final ImageCacheStatsTracker mImageCacheStatsTracker;
  @Nullable private final ImageDecoder mImageDecoder;
  @Nullable private final ImageTranscoderFactory mImageTranscoderFactory;
  @Nullable @ImageTranscoderType private final Integer mImageTranscoderType;
  private final Supplier<Boolean> mIsPrefetchEnabledSupplier;
  private final DiskCacheConfig mMainDiskCacheConfig;
  private final MemoryTrimmableRegistry mMemoryTrimmableRegistry;
  @MemoryChunkType private final int mMemoryChunkType;
  private final NetworkFetcher mNetworkFetcher;
  private final int mHttpNetworkTimeout;
  @Nullable private final PlatformBitmapFactory mPlatformBitmapFactory;
  private final PoolFactory mPoolFactory;
  private final ProgressiveJpegConfig mProgressiveJpegConfig;
  private final Set<RequestListener> mRequestListeners;
  private final boolean mResizeAndRotateEnabledForNetwork;
  private final DiskCacheConfig mSmallImageDiskCacheConfig;
  @Nullable private final ImageDecoderConfig mImageDecoderConfig;
  private final ImagePipelineExperiments mImagePipelineExperiments;
  private final boolean mDiskCacheEnabled;
<<<<<<< HEAD
=======
  @Nullable private final CallerContextVerifier mCallerContextVerifier;
>>>>>>> f0823807
  private final CloseableReferenceLeakTracker mCloseableReferenceLeakTracker;

  private static DefaultImageRequestConfig
      sDefaultImageRequestConfig = new DefaultImageRequestConfig();

  private ImagePipelineConfig(Builder builder) {
    if (FrescoSystrace.isTracing()) {
      FrescoSystrace.beginSection("ImagePipelineConfig()");
    }
    // We have to build experiments before the rest
    mImagePipelineExperiments = builder.mExperimentsBuilder.build();
    mBitmapMemoryCacheParamsSupplier =
        builder.mBitmapMemoryCacheParamsSupplier == null
            ? new DefaultBitmapMemoryCacheParamsSupplier(
                (ActivityManager) builder.mContext.getSystemService(Context.ACTIVITY_SERVICE))
            : builder.mBitmapMemoryCacheParamsSupplier;
    mBitmapMemoryCacheTrimStrategy =
        builder.mBitmapMemoryCacheTrimStrategy == null
            ? new BitmapMemoryCacheTrimStrategy()
            : builder.mBitmapMemoryCacheTrimStrategy;
    mBitmapConfig = builder.mBitmapConfig == null ? Bitmap.Config.ARGB_8888 : builder.mBitmapConfig;
    mCacheKeyFactory =
        builder.mCacheKeyFactory == null
            ? DefaultCacheKeyFactory.getInstance()
            : builder.mCacheKeyFactory;
    mContext = Preconditions.checkNotNull(builder.mContext);
    mFileCacheFactory =
        builder.mFileCacheFactory == null
            ? new DiskStorageCacheFactory(new DynamicDefaultDiskStorageFactory())
            : builder.mFileCacheFactory;
    mDownsampleEnabled = builder.mDownsampleEnabled;
    mEncodedMemoryCacheParamsSupplier =
        builder.mEncodedMemoryCacheParamsSupplier == null
            ? new DefaultEncodedMemoryCacheParamsSupplier()
            : builder.mEncodedMemoryCacheParamsSupplier;
    mImageCacheStatsTracker =
        builder.mImageCacheStatsTracker == null
            ? NoOpImageCacheStatsTracker.getInstance()
            : builder.mImageCacheStatsTracker;
    mImageDecoder = builder.mImageDecoder;
    mImageTranscoderFactory = getImageTranscoderFactory(builder);
    mImageTranscoderType = builder.mImageTranscoderType;
    mIsPrefetchEnabledSupplier =
        builder.mIsPrefetchEnabledSupplier == null
            ? new Supplier<Boolean>() {
              @Override
              public Boolean get() {
                return true;
              }
            }
            : builder.mIsPrefetchEnabledSupplier;
    mMainDiskCacheConfig =
        builder.mMainDiskCacheConfig == null
            ? getDefaultMainDiskCacheConfig(builder.mContext)
            : builder.mMainDiskCacheConfig;
    mMemoryTrimmableRegistry =
        builder.mMemoryTrimmableRegistry == null
            ? NoOpMemoryTrimmableRegistry.getInstance()
            : builder.mMemoryTrimmableRegistry;
    mMemoryChunkType = getMemoryChunkType(builder, mImagePipelineExperiments);
    mHttpNetworkTimeout =
        builder.mHttpConnectionTimeout < 0
            ? HttpUrlConnectionNetworkFetcher.HTTP_DEFAULT_TIMEOUT
            : builder.mHttpConnectionTimeout;
    if (FrescoSystrace.isTracing()) {
      FrescoSystrace.beginSection("ImagePipelineConfig->mNetworkFetcher");
    }
    mNetworkFetcher =
        builder.mNetworkFetcher == null
            ? new HttpUrlConnectionNetworkFetcher(mHttpNetworkTimeout)
            : builder.mNetworkFetcher;
    if (FrescoSystrace.isTracing()) {
      FrescoSystrace.endSection();
    }
    mPlatformBitmapFactory = builder.mPlatformBitmapFactory;
    mPoolFactory =
        builder.mPoolFactory == null
            ? new PoolFactory(PoolConfig.newBuilder().build())
            : builder.mPoolFactory;
    mProgressiveJpegConfig =
        builder.mProgressiveJpegConfig == null
            ? new SimpleProgressiveJpegConfig()
            : builder.mProgressiveJpegConfig;
    mRequestListeners =
        builder.mRequestListeners == null
            ? new HashSet<RequestListener>()
            : builder.mRequestListeners;
    mResizeAndRotateEnabledForNetwork = builder.mResizeAndRotateEnabledForNetwork;
    mSmallImageDiskCacheConfig =
        builder.mSmallImageDiskCacheConfig == null
            ? mMainDiskCacheConfig
            : builder.mSmallImageDiskCacheConfig;
    mImageDecoderConfig = builder.mImageDecoderConfig;
    // Below this comment can't be built in alphabetical order, because of dependencies
    int numCpuBoundThreads = mPoolFactory.getFlexByteArrayPoolMaxNumThreads();
    mExecutorSupplier =
        builder.mExecutorSupplier == null
            ? new DefaultExecutorSupplier(numCpuBoundThreads)
            : builder.mExecutorSupplier;
    mDiskCacheEnabled = builder.mDiskCacheEnabled;
<<<<<<< HEAD
=======
    mCallerContextVerifier = builder.mCallerContextVerifier;
>>>>>>> f0823807
    mCloseableReferenceLeakTracker = builder.mCloseableReferenceLeakTracker;
    // Here we manage the WebpBitmapFactory implementation if any
    WebpBitmapFactory webpBitmapFactory = mImagePipelineExperiments.getWebpBitmapFactory();
    if (webpBitmapFactory != null) {
      BitmapCreator bitmapCreator = new HoneycombBitmapCreator(getPoolFactory());
      setWebpBitmapFactory(webpBitmapFactory, mImagePipelineExperiments, bitmapCreator);
    } else {
      // We check using introspection only if the experiment is enabled
      if (mImagePipelineExperiments.isWebpSupportEnabled()
          && WebpSupportStatus.sIsWebpSupportRequired) {
        webpBitmapFactory = WebpSupportStatus.loadWebpBitmapFactoryIfExists();
        if (webpBitmapFactory != null) {
          BitmapCreator bitmapCreator = new HoneycombBitmapCreator(getPoolFactory());
          setWebpBitmapFactory(webpBitmapFactory, mImagePipelineExperiments, bitmapCreator);
        }
      }
    }
    if (FrescoSystrace.isTracing()) {
      FrescoSystrace.endSection();
    }
  }

  private static void setWebpBitmapFactory(
      final WebpBitmapFactory webpBitmapFactory,
      final ImagePipelineExperiments imagePipelineExperiments,
      final BitmapCreator bitmapCreator) {
    WebpSupportStatus.sWebpBitmapFactory = webpBitmapFactory;
    final WebpBitmapFactory.WebpErrorLogger webpErrorLogger =
        imagePipelineExperiments.getWebpErrorLogger();
    if (webpErrorLogger != null) {
      webpBitmapFactory.setWebpErrorLogger(webpErrorLogger);
    }
    if (bitmapCreator != null) {
      webpBitmapFactory.setBitmapCreator(bitmapCreator);
    }
  }

  private static DiskCacheConfig getDefaultMainDiskCacheConfig(final Context context) {
    try {
      if (FrescoSystrace.isTracing()) {
        FrescoSystrace.beginSection("DiskCacheConfig.getDefaultMainDiskCacheConfig");
      }
      return DiskCacheConfig.newBuilder(context).build();
    } finally {
      if (FrescoSystrace.isTracing()) {
        FrescoSystrace.endSection();
      }
    }
  }

  @VisibleForTesting
  static void resetDefaultRequestConfig() {
    sDefaultImageRequestConfig = new DefaultImageRequestConfig();
  }

  public Bitmap.Config getBitmapConfig() {
    return mBitmapConfig;
  }

  public Supplier<MemoryCacheParams> getBitmapMemoryCacheParamsSupplier() {
    return mBitmapMemoryCacheParamsSupplier;
  }

  public CountingMemoryCache.CacheTrimStrategy getBitmapMemoryCacheTrimStrategy() {
    return mBitmapMemoryCacheTrimStrategy;
  }

  public CacheKeyFactory getCacheKeyFactory() {
    return mCacheKeyFactory;
  }

  public Context getContext() {
    return mContext;
  }

  public static DefaultImageRequestConfig getDefaultImageRequestConfig() {
    return sDefaultImageRequestConfig;
  }

  public FileCacheFactory getFileCacheFactory() {
    return mFileCacheFactory;
  }

  public boolean isDownsampleEnabled() {
    return mDownsampleEnabled;
  }

  public boolean isDiskCacheEnabled() {
    return mDiskCacheEnabled;
  }

  public Supplier<MemoryCacheParams> getEncodedMemoryCacheParamsSupplier() {
    return mEncodedMemoryCacheParamsSupplier;
  }

  public ExecutorSupplier getExecutorSupplier() {
    return mExecutorSupplier;
  }

  public ImageCacheStatsTracker getImageCacheStatsTracker() {
    return mImageCacheStatsTracker;
  }

  @Nullable
  public ImageDecoder getImageDecoder() {
    return mImageDecoder;
  }

  @Nullable
  public ImageTranscoderFactory getImageTranscoderFactory() {
    return mImageTranscoderFactory;
  }

  @Nullable
  @ImageTranscoderType
  public Integer getImageTranscoderType() {
    return mImageTranscoderType;
  }

  public Supplier<Boolean> getIsPrefetchEnabledSupplier() {
    return mIsPrefetchEnabledSupplier;
  }

  public DiskCacheConfig getMainDiskCacheConfig() {
    return mMainDiskCacheConfig;
  }

  public MemoryTrimmableRegistry getMemoryTrimmableRegistry() {
    return mMemoryTrimmableRegistry;
  }

  @MemoryChunkType
  public int getMemoryChunkType() {
    return mMemoryChunkType;
  }

  public NetworkFetcher getNetworkFetcher() {
    return mNetworkFetcher;
  }

  @Nullable
  public PlatformBitmapFactory getPlatformBitmapFactory() {
    return mPlatformBitmapFactory;
  }

  public PoolFactory getPoolFactory() {
    return mPoolFactory;
  }

  public ProgressiveJpegConfig getProgressiveJpegConfig() {
    return mProgressiveJpegConfig;
  }

  public Set<RequestListener> getRequestListeners() {
    return Collections.unmodifiableSet(mRequestListeners);
  }

  public boolean isResizeAndRotateEnabledForNetwork() {
    return mResizeAndRotateEnabledForNetwork;
  }

  public DiskCacheConfig getSmallImageDiskCacheConfig() {
    return mSmallImageDiskCacheConfig;
  }

  @Nullable
  public ImageDecoderConfig getImageDecoderConfig() {
    return mImageDecoderConfig;
  }

  @Nullable
  public CallerContextVerifier getCallerContextVerifier() {
    return mCallerContextVerifier;
  }

  public ImagePipelineExperiments getExperiments() {
    return mImagePipelineExperiments;
  }

  public CloseableReferenceLeakTracker getCloseableReferenceLeakTracker() {
    return mCloseableReferenceLeakTracker;
  }

  public static Builder newBuilder(Context context) {
    return new Builder(context);
  }

  @Nullable
  private static ImageTranscoderFactory getImageTranscoderFactory(final Builder builder) {
    if (builder.mImageTranscoderFactory != null && builder.mImageTranscoderType != null) {
      throw new IllegalStateException(
          "You can't define a custom ImageTranscoderFactory and provide an ImageTranscoderType");
    }
    if (builder.mImageTranscoderFactory != null) {
      return builder.mImageTranscoderFactory;
    } else {
      return null; // This member will be constructed by ImagePipelineFactory
    }
  }

  @MemoryChunkType
  private static int getMemoryChunkType(
      final Builder builder, final ImagePipelineExperiments imagePipelineExperiments) {
    if (builder.mMemoryChunkType != null) {
      return builder.mMemoryChunkType;
    } else if (imagePipelineExperiments.isNativeCodeDisabled()) {
      return MemoryChunkType.BUFFER_MEMORY;
    } else {
      return MemoryChunkType.NATIVE_MEMORY;
    }
  }

  /**
   * Contains default configuration that can be personalized for all the request
   */
  public static class DefaultImageRequestConfig {

    private boolean mProgressiveRenderingEnabled = false;

    private DefaultImageRequestConfig() {
    }

    public void setProgressiveRenderingEnabled(boolean progressiveRenderingEnabled) {
      this.mProgressiveRenderingEnabled = progressiveRenderingEnabled;
    }

    public boolean isProgressiveRenderingEnabled() {
      return mProgressiveRenderingEnabled;
    }
  }

  public static class Builder {

    private Bitmap.Config mBitmapConfig;
    private Supplier<MemoryCacheParams> mBitmapMemoryCacheParamsSupplier;
    private CountingMemoryCache.CacheTrimStrategy mBitmapMemoryCacheTrimStrategy;
    private CacheKeyFactory mCacheKeyFactory;
    private final Context mContext;
    private boolean mDownsampleEnabled = false;
    private Supplier<MemoryCacheParams> mEncodedMemoryCacheParamsSupplier;
    private ExecutorSupplier mExecutorSupplier;
    private ImageCacheStatsTracker mImageCacheStatsTracker;
    private ImageDecoder mImageDecoder;
    private ImageTranscoderFactory mImageTranscoderFactory;
    @Nullable @ImageTranscoderType private Integer mImageTranscoderType = null;
    private Supplier<Boolean> mIsPrefetchEnabledSupplier;
    private DiskCacheConfig mMainDiskCacheConfig;
    private MemoryTrimmableRegistry mMemoryTrimmableRegistry;
    @Nullable @MemoryChunkType private Integer mMemoryChunkType = null;
    private NetworkFetcher mNetworkFetcher;
    private PlatformBitmapFactory mPlatformBitmapFactory;
    private PoolFactory mPoolFactory;
    private ProgressiveJpegConfig mProgressiveJpegConfig;
    private Set<RequestListener> mRequestListeners;
    private boolean mResizeAndRotateEnabledForNetwork = true;
    private DiskCacheConfig mSmallImageDiskCacheConfig;
    private FileCacheFactory mFileCacheFactory;
    private ImageDecoderConfig mImageDecoderConfig;
    private int mHttpConnectionTimeout = -1;
    private final ImagePipelineExperiments.Builder mExperimentsBuilder
        = new ImagePipelineExperiments.Builder(this);
    private boolean mDiskCacheEnabled = true;
<<<<<<< HEAD
=======
    private CallerContextVerifier mCallerContextVerifier;
>>>>>>> f0823807
    private CloseableReferenceLeakTracker mCloseableReferenceLeakTracker =
        new NoOpCloseableReferenceLeakTracker();

    private Builder(Context context) {
      // Doesn't use a setter as always required.
      mContext = Preconditions.checkNotNull(context);
    }

    public Builder setBitmapsConfig(Bitmap.Config config) {
      mBitmapConfig = config;
      return this;
    }

    public Builder setBitmapMemoryCacheParamsSupplier(
        Supplier<MemoryCacheParams> bitmapMemoryCacheParamsSupplier) {
      mBitmapMemoryCacheParamsSupplier =
          Preconditions.checkNotNull(bitmapMemoryCacheParamsSupplier);
      return this;
    }

    public Builder setBitmapMemoryCacheTrimStrategy(
        CountingMemoryCache.CacheTrimStrategy trimStrategy) {
      mBitmapMemoryCacheTrimStrategy = trimStrategy;
      return this;
    }

    public Builder setCacheKeyFactory(CacheKeyFactory cacheKeyFactory) {
      mCacheKeyFactory = cacheKeyFactory;
      return this;
    }

    public Builder setHttpConnectionTimeout(int httpConnectionTimeoutMs) {
      mHttpConnectionTimeout = httpConnectionTimeoutMs;
      return this;
    }

    public Builder setFileCacheFactory(FileCacheFactory fileCacheFactory) {
      mFileCacheFactory = fileCacheFactory;
      return this;
    }

    public boolean isDownsampleEnabled() {
      return mDownsampleEnabled;
    }

    public Builder setDownsampleEnabled(boolean downsampleEnabled) {
      mDownsampleEnabled = downsampleEnabled;
      return this;
    }

    public boolean isDiskCacheEnabled() {
      return mDiskCacheEnabled;
    }

    public Builder setDiskCacheEnabled(boolean diskCacheEnabled) {
      mDiskCacheEnabled = diskCacheEnabled;
      return this;
    }

    public Builder setEncodedMemoryCacheParamsSupplier(
        Supplier<MemoryCacheParams> encodedMemoryCacheParamsSupplier) {
      mEncodedMemoryCacheParamsSupplier =
          Preconditions.checkNotNull(encodedMemoryCacheParamsSupplier);
      return this;
    }

    public Builder setExecutorSupplier(ExecutorSupplier executorSupplier) {
      mExecutorSupplier = executorSupplier;
      return this;
    }

    public Builder setImageCacheStatsTracker(ImageCacheStatsTracker imageCacheStatsTracker) {
      mImageCacheStatsTracker = imageCacheStatsTracker;
      return this;
    }

    public Builder setImageDecoder(ImageDecoder imageDecoder) {
      mImageDecoder = imageDecoder;
      return this;
    }

    @Nullable
    @ImageTranscoderType
    public Integer getImageTranscoderType() {
      return mImageTranscoderType;
    }

    public Builder setImageTranscoderType(@ImageTranscoderType int imageTranscoderType) {
      mImageTranscoderType = imageTranscoderType;
      return this;
    }

    public Builder setImageTranscoderFactory(ImageTranscoderFactory imageTranscoderFactory) {
      mImageTranscoderFactory = imageTranscoderFactory;
      return this;
    }

    public Builder setIsPrefetchEnabledSupplier(Supplier<Boolean> isPrefetchEnabledSupplier) {
      mIsPrefetchEnabledSupplier = isPrefetchEnabledSupplier;
      return this;
    }

    public Builder setMainDiskCacheConfig(DiskCacheConfig mainDiskCacheConfig) {
      mMainDiskCacheConfig = mainDiskCacheConfig;
      return this;
    }

    public Builder setMemoryTrimmableRegistry(MemoryTrimmableRegistry memoryTrimmableRegistry) {
      mMemoryTrimmableRegistry = memoryTrimmableRegistry;
      return this;
    }

    @Nullable
    @MemoryChunkType
    public Integer getMemoryChunkType() {
      return mMemoryChunkType;
    }

    public Builder setMemoryChunkType(@MemoryChunkType int memoryChunkType) {
      mMemoryChunkType = memoryChunkType;
      return this;
    }

    public Builder setNetworkFetcher(NetworkFetcher networkFetcher) {
      mNetworkFetcher = networkFetcher;
      return this;
    }

    public Builder setPlatformBitmapFactory(PlatformBitmapFactory platformBitmapFactory) {
      mPlatformBitmapFactory = platformBitmapFactory;
      return this;
    }

    public Builder setPoolFactory(PoolFactory poolFactory) {
      mPoolFactory = poolFactory;
      return this;
    }

    public Builder setProgressiveJpegConfig(ProgressiveJpegConfig progressiveJpegConfig) {
      mProgressiveJpegConfig = progressiveJpegConfig;
      return this;
    }

    public Builder setRequestListeners(Set<RequestListener> requestListeners) {
      mRequestListeners = requestListeners;
      return this;
    }

    public Builder setResizeAndRotateEnabledForNetwork(boolean resizeAndRotateEnabledForNetwork) {
      mResizeAndRotateEnabledForNetwork = resizeAndRotateEnabledForNetwork;
      return this;
    }

    public Builder setSmallImageDiskCacheConfig(DiskCacheConfig smallImageDiskCacheConfig) {
      mSmallImageDiskCacheConfig = smallImageDiskCacheConfig;
      return this;
    }

    public Builder setImageDecoderConfig(ImageDecoderConfig imageDecoderConfig) {
      mImageDecoderConfig = imageDecoderConfig;
      return this;
    }

<<<<<<< HEAD
=======
    public Builder setCallerContextVerifier(CallerContextVerifier callerContextVerifier) {
      mCallerContextVerifier = callerContextVerifier;
      return this;
    }

>>>>>>> f0823807
    public Builder setCloseableReferenceLeakTracker(
        CloseableReferenceLeakTracker closeableReferenceLeakTracker) {
      mCloseableReferenceLeakTracker = closeableReferenceLeakTracker;
      return this;
    }

    public ImagePipelineExperiments.Builder experiment() {
      return mExperimentsBuilder;
    }

    public ImagePipelineConfig build() {
      return new ImagePipelineConfig(this);
    }
  }
}<|MERGE_RESOLUTION|>--- conflicted
+++ resolved
@@ -97,10 +97,7 @@
   @Nullable private final ImageDecoderConfig mImageDecoderConfig;
   private final ImagePipelineExperiments mImagePipelineExperiments;
   private final boolean mDiskCacheEnabled;
-<<<<<<< HEAD
-=======
   @Nullable private final CallerContextVerifier mCallerContextVerifier;
->>>>>>> f0823807
   private final CloseableReferenceLeakTracker mCloseableReferenceLeakTracker;
 
   private static DefaultImageRequestConfig
@@ -201,10 +198,7 @@
             ? new DefaultExecutorSupplier(numCpuBoundThreads)
             : builder.mExecutorSupplier;
     mDiskCacheEnabled = builder.mDiskCacheEnabled;
-<<<<<<< HEAD
-=======
     mCallerContextVerifier = builder.mCallerContextVerifier;
->>>>>>> f0823807
     mCloseableReferenceLeakTracker = builder.mCloseableReferenceLeakTracker;
     // Here we manage the WebpBitmapFactory implementation if any
     WebpBitmapFactory webpBitmapFactory = mImagePipelineExperiments.getWebpBitmapFactory();
@@ -467,10 +461,7 @@
     private final ImagePipelineExperiments.Builder mExperimentsBuilder
         = new ImagePipelineExperiments.Builder(this);
     private boolean mDiskCacheEnabled = true;
-<<<<<<< HEAD
-=======
     private CallerContextVerifier mCallerContextVerifier;
->>>>>>> f0823807
     private CloseableReferenceLeakTracker mCloseableReferenceLeakTracker =
         new NoOpCloseableReferenceLeakTracker();
 
@@ -634,14 +625,11 @@
       return this;
     }
 
-<<<<<<< HEAD
-=======
     public Builder setCallerContextVerifier(CallerContextVerifier callerContextVerifier) {
       mCallerContextVerifier = callerContextVerifier;
       return this;
     }
 
->>>>>>> f0823807
     public Builder setCloseableReferenceLeakTracker(
         CloseableReferenceLeakTracker closeableReferenceLeakTracker) {
       mCloseableReferenceLeakTracker = closeableReferenceLeakTracker;
